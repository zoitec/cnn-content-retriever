--- conflicted
+++ resolved
@@ -1,10 +1,6 @@
 {
   "name": "cnn-content-retriever",
-<<<<<<< HEAD
-  "version": "1.3.3",
-=======
   "version": "1.4.0",
->>>>>>> 0fc9d024
   "description": "CNN Content Retriever - For retrieving content from Hypatia",
   "main": "lib/content-retriever.js",
   "directories": {
